--- conflicted
+++ resolved
@@ -105,11 +105,7 @@
                                                b2g::FULL_MONTY);
       {% endif %}
       {% else %}
-<<<<<<< HEAD
-      std::copy_n({{var}}{{sm.monitored}}, {{sm.N}}, brian::_array_{{sm.monitored}}_{{var}});
-=======
-      copy_genn_to_brian({{var}}{{obj.monitored}}, brian::_array_{{obj.monitored}}_{{var}}, {{obj.N}});
->>>>>>> facf2c4e
+      std::copy_n({{var}}{{obj.monitored}}, {{obj.N}}, brian::_array_{{obj.monitored}}_{{var}});
       {% endif %}
       {% endfor %}
       _run_{{obj.name}}_codeobject();
@@ -117,54 +113,13 @@
       {% else %}
       if (i % {{obj['step']}} == 0)
       {
-<<<<<<< HEAD
-        {% for var in nm.run_regularly_read %}
+          // Execute run_regularly operation: {{obj['name']}}
+          {% for var in obj['read'] %}
         {% if var == 't' %}
-        std::copy_n(&t, 1, brian::_array_{{nm.clock.name}}_t, 1);
+          copy_genn_to_brian(&t, brian::_array_{{obj['owner'].clock.name}}_t, 1);
         {% elif var == 'dt' %}
         {# nothing to do #}
         {% else %}
-        std::copy_n(&{{var}}{{nm.name}}, 1, brian::_array_{{nm.name}}_{{var}});
-        {% endif %}
-        {% endfor %}
-        _run_{{nm.run_regularly_object.name}}();
-        {% for var in nm.run_regularly_write %}
-        std::copy_n(brian::_array_{{nm.name}}_{{var}}, 1, &{{var}}{{nm.name}});
-        {% endfor %}
-      }
-      {% endif %}
-      {% endfor %}
-
-      stepTime();
-      // The stepTimeGPU function already updated everything for the next time step
-      iT--;
-      t = iT*DT;
-      {% for spkGen in spikegenerator_models %}
-      _run_{{spkGen.name}}_codeobject();
-      push{{spkGen.name}}SpikesToDevice();
-      {% endfor %}
-      {% for spkMon in spike_monitor_models %}
-      {% if (spkMon.notSpikeGeneratorGroup) %}
-      pull{{spkMon.neuronGroup}}CurrentSpikesFromDevice();
-      {% endif %}
-      {% endfor %}
-      {% for rateMon in rate_monitor_models %}
-      {% if (rateMon.notSpikeGeneratorGroup) %}
-      pull{{rateMon.neuronGroup}}CurrentSpikesFromDevice();
-      {% endif %}
-      {% endfor %}
-      {% for sm in state_monitor_models %}
-      pull{{sm.monitored}}StateFromDevice();
-      {% endfor %}
-
-=======
-          // Execute run_regularly operation: {{obj['name']}}
-          {% for var in obj['read'] %}
-          {% if var == 't' %}
-          copy_genn_to_brian(&t, brian::_array_{{obj['owner'].clock.name}}_t, 1);
-          {% elif var == 'dt' %}
-          {# nothing to do #}
-          {% else %}
           {% if obj['isSynaptic'] %}
           {% if obj['connectivity'] == 'DENSE' %}
           convert_dense_matrix_2_dynamic_arrays({{var}}{{obj['owner'].name}},
@@ -184,8 +139,8 @@
                               brian::_array_{{obj['owner'].name}}_{{var}},
                               {{obj['owner'].variables[var].size}});
           {% endif %}
-          {% endif %}
-          {% endfor %}
+        {% endif %}
+        {% endfor %}
 
           _run_{{obj['codeobj'].name}}();
 
@@ -210,81 +165,67 @@
                               {{var}}{{obj['owner'].name}},
                               {{obj['owner'].variables[var].size}});
            {% endif %}
-           {% endfor %}
+        {% endfor %}
       }
       {% endif %}
       {% endfor %}
-#ifndef CPU_ONLY
-      if (which == GPU) {
-          {% set states_pushed = [] %}
-          {% for run_reg in run_regularly_operations %}
-          if (i % {{run_reg['step']}} == 0)  // only push state if we executed the operation
-          {
-              {% for var in run_reg['write'] %}
+      {% set states_pushed = [] %}
+      {% for run_reg in run_regularly_operations %}
+      if (i % {{run_reg['step']}} == 0)  // only push state if we executed the operation
+      {
+          {% for var in run_reg['write'] %}
               {% if not run_reg['owner'].variables[var].owner.name in states_pushed %}
-              push{{run_reg['owner'].variables[var].owner.name}}StateToDevice();
+              push{{run_reg['owner'].variables[var].owner.name}}CurrentStateToDevice();
               {% if states_pushed.append(run_reg['owner'].variables[var].owner.name) %}{% endif %}
               {% endif %}
-              {% endfor %}
-          }
-          {% endfor %}
-          stepTimeGPU();
-          // The stepTimeGPU function already updated everything for the next time step
-          iT--;
-          t = iT*DT;
-          {% for spkGen in spikegenerator_models %}
-          _run_{{spkGen.name}}_codeobject();
-          push{{spkGen.name}}SpikesToDevice();
-          {% endfor %}
-          {% set spikes_pulled = [] %}
-          {% for spkMon in spike_monitor_models %}
-          {% if (spkMon.notSpikeGeneratorGroup) %}
-          {% if not spkMon.neuronGroup in spikes_pulled %}
-          pull{{spkMon.neuronGroup}}SpikesFromDevice();
-          {% if spikes_pulled.append(spkMon.neuronGroup) %}{% endif %}
-          {% endif %}
-          {% endif %}
-          {% endfor %}
-          {% for rateMon in rate_monitor_models %}
-          {% if (rateMon.notSpikeGeneratorGroup) %}
-          {% if not rateMon.neuronGroup in spikes_pulled %}
-          pull{{rateMon.neuronGroup}}SpikesFromDevice();
-          {% if spikes_pulled.append(rateMon.neuronGroup) %}{% endif %}
-          {% endif %}
-          {% endif %}
-          {% endfor %}
-          {% set states_pulled = [] %}
-          {% for sm in state_monitor_models %}
-          {% if not sm.monitored in states_pulled %}
-          pull{{sm.monitored}}StateFromDevice();
-          {% if states_pulled.append(sm.monitored) %}{% endif %}
-          {% endif %}
-          {% endfor %}
-          {% for run_reg in run_regularly_operations %}
-            if ((i + 1) % {{run_reg['step']}} == 0)  // only pull state if next time step executes operation
-            {
-                {% for var in run_reg['read'] %}
-                {% if not var in ['t', 'dt'] %}
-                {% if not run_reg['owner'].variables[var].owner.name in states_pulled %}
-                pull{{run_reg['owner'].variables[var].owner.name}}StateFromDevice();
-                {% if states_pulled.append(run_reg['owner'].variables[var].owner.name) %}{% endif %}
-                {% endif %}
-                {% endif %}
-                {% endfor %}
-            }
           {% endfor %}
       }
-#endif
-      if (which == CPU) {
-          stepTimeCPU();
-          // The stepTimeCPU function already updated everything for the next time step
-          iT--;
-          t = iT*DT;
-          {% for spkGen in spikegenerator_models %}
-          _run_{{spkGen.name}}_codeobject();
-          {% endfor %}
-      }
->>>>>>> facf2c4e
+      {% endfor %}
+      stepTime();
+      // The stepTimeGPU function already updated everything for the next time step
+      iT--;
+      t = iT*DT;
+      {% for spkGen in spikegenerator_models %}
+      _run_{{spkGen.name}}_codeobject();
+      push{{spkGen.name}}SpikesToDevice();
+      {% endfor %}
+      {% set spikes_pulled = [] %}
+      {% for spkMon in spike_monitor_models %}
+      {% if (spkMon.notSpikeGeneratorGroup) %}
+      {% if not spkMon.neuronGroup in spikes_pulled %}
+      pull{{spkMon.neuronGroup}}CurrentSpikesFromDevice();
+      {% if spikes_pulled.append(spkMon.neuronGroup) %}{% endif %}
+      {% endif %}
+      {% endif %}
+      {% endfor %}
+      {% for rateMon in rate_monitor_models %}
+      {% if (rateMon.notSpikeGeneratorGroup) %}
+      {% if not rateMon.neuronGroup in spikes_pulled %}
+      pull{{rateMon.neuronGroup}}CurrentSpikesFromDevice();
+      {% if spikes_pulled.append(rateMon.neuronGroup) %}{% endif %}
+      {% endif %}
+      {% endif %}
+      {% endfor %}
+      {% set states_pulled = [] %}
+      {% for sm in state_monitor_models %}
+      {% if not sm.monitored in states_pulled %}
+      pull{{sm.monitored}}StateFromDevice();
+      {% if states_pulled.append(sm.monitored) %}{% endif %}
+      {% endif %}
+      {% endfor %}
+      {% for run_reg in run_regularly_operations %}
+        if ((i + 1) % {{run_reg['step']}} == 0)  // only pull state if next time step executes operation
+        {
+            {% for var in run_reg['read'] %}
+            {% if not var in ['t', 'dt'] %}
+            {% if not run_reg['owner'].variables[var].owner.name in states_pulled %}
+            pull{{run_reg['owner'].variables[var].owner.name}}StateFromDevice();
+            {% if states_pulled.append(run_reg['owner'].variables[var].owner.name) %}{% endif %}
+            {% endif %}
+            {% endif %}
+            {% endfor %}
+        }
+      {% endfor %}
       // report state 
       {% for sm in state_monitor_models %}
       {% if sm.when != 'start' %}
