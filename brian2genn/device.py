'''
Module implementing the bulk of the brian2genn interface by defining the "genn" device.
'''

import os
import platform
import re
import shutil
import sys

from pkg_resources import parse_version
from subprocess import call, check_call, CalledProcessError
import inspect
from collections import defaultdict
import tempfile
import itertools
import numpy
import numbers
from collections import Counter

from brian2.codegen.cpp_prefs import get_msvc_env
from brian2.codegen.translation import make_statements
from brian2.input.poissoninput import PoissonInput
from brian2.spatialneuron.spatialneuron import (SpatialNeuron,
                                                SpatialStateUpdater)
from brian2.units import second
from brian2.codegen.generators.cpp_generator import (c_data_type,
                                                     CPPCodeGenerator)
from brian2.codegen.templates import MultiTemplate
from brian2.core.clocks import defaultclock
from brian2.core.variables import *
from brian2.core.functions import Function
from brian2.core.network import _get_all_objects
from brian2.devices.device import all_devices
from brian2.devices.cpp_standalone.device import CPPStandaloneDevice
from brian2.parsing.rendering import CPPNodeRenderer
from brian2.synapses.synapses import Synapses, SynapticPathway
from brian2.monitors.spikemonitor import SpikeMonitor
from brian2.monitors.ratemonitor import PopulationRateMonitor
from brian2.monitors.statemonitor import StateMonitor
from brian2.utils.filetools import copy_directory, ensure_directory
from brian2.utils.stringtools import word_substitute, get_identifiers
from brian2.groups.group import Group, CodeRunner
from brian2.groups.neurongroup import (NeuronGroup, StateUpdater, Resetter,
                                       Thresholder, SubexpressionUpdater)
from brian2.groups.subgroup import Subgroup
from brian2.input.poissongroup import PoissonGroup
from brian2.input.spikegeneratorgroup import *
from brian2.synapses.synapses import StateUpdater as SynapsesStateUpdater
from brian2.utils.logger import get_logger, std_silent
from brian2.devices.cpp_standalone.codeobject import CPPStandaloneCodeObject
from brian2.devices.cpp_standalone.device import CPPWriter
from brian2 import prefs
from .codeobject import GeNNCodeObject, GeNNUserCodeObject
from .genn_generator import get_var_ndim, GeNNCodeGenerator

__all__ = ['GeNNDevice']

logger = get_logger('brian2.devices.genn')


def stringify(code):
    '''
    Helper function to prepare multiline strings (potentially including
    quotation marks) to be included in strings.

    Parameters
    ----------
    code : str
        The code to convert.
    '''
    code = code.replace('\n', '\\n\\\n')
    code = code.replace('"', '\\"')
    return code


def freeze(code, ns):
    '''
    Support function for substituting constant values.
    '''
    # this is a bit of a hack, it should be passed to the template somehow
    for k, v in ns.items():

        if (isinstance(v, Variable) and
                v.scalar and v.constant and v.read_only):
            try:
                v = v.get_value()
            except NotImplementedError:
                continue
        if isinstance(v, str):
            code = word_substitute(code, {k: v})
        elif isinstance(v, numbers.Number):
            # Use a renderer to correctly transform constants such as True or inf
            renderer = CPPNodeRenderer()
            string_value = renderer.render_expr(repr(v))
            if v < 0:
                string_value = '(%s)' % string_value
            code = word_substitute(code, {k: string_value})
        else:
            pass  # don't deal with this object
    return code


def get_gcc_compile_args():
    '''
    Get the compile args for GCC based on the users preferences. Uses Brian's
    preferences for the C++ compilation (either `codegen.cpp.extra_compile_args`
    or `codegen.cpp.extra_compile_args_gcc`).

    Returns
    -------
    (compile_args_gcc, compile_args_msvc, compile_args_nvcc) : (str, str, str)
        Tuple with the respective compiler arguments (as strings).
    '''
    if prefs.codegen.cpp.extra_compile_args is not None:
        args = ' '.join(prefs.codegen.cpp.extra_compile_args)
        compile_args_gcc = args
    else:
        compile_args_gcc = ' '.join(prefs.codegen.cpp.extra_compile_args_gcc)

    return compile_args_gcc


def decorate(code, variables, shared_variables, parameters, do_final=True):
    '''
    Support function for inserting GeNN-specific "decorations" for variables and
    parameters, such as $(.).
    '''
    # this is a bit of a hack, it should be part of the language probably
    for v in itertools.chain(variables, shared_variables, parameters):
        code = word_substitute(code, {v: '$(' + v + ')'})
    code = word_substitute(code, {'dt': 'DT'}).strip()
    if do_final:
        code = stringify(code)
        code = re.sub(r'addtoinSyn\s*=\s*(.*);', r'$(addToInSyn,\1);', code)
        code = word_substitute(code, {'_hidden_weightmatrix': '$(_hidden_weightmatrix)'})
    return code


def extract_source_variables(variables, varname, smvariables):
    '''Support function to extract the "atomic" variables used in a variable
    that is of instance `Subexpression`.
    '''
    identifiers = get_identifiers(variables[varname].expr)
    for vnm, var in variables.items():
        if vnm in identifiers:
            if var in defaultclock.variables.values():
                raise NotImplementedError('Recording an expression that depends on '
                                          'the time t or the timestep dt is '
                                          'currently not supported in Brian2GeNN')
            elif isinstance(var, ArrayVariable):
                smvariables.append(vnm)
            elif isinstance(var, Subexpression):
                smvariables = extract_source_variables(variables, vnm,
                                                       smvariables)
    return smvariables

def find_executable(executable):
    """Tries to find 'executable' in the path

    Modified version of distutils.spawn.find_executable as
    this has stupid rules for extensions on Windows.
    Returns the complete filename or None if not found.
    """
    path = os.environ.get('PATH', os.defpath)

    paths = path.split(os.pathsep)

    for p in paths:
        f = os.path.join(p, executable)
        if os.path.isfile(f):
            # the file exists, we have a shot at spawn working
            return f
    return None

class DelayedCodeObject:
    '''
    Dummy class used for delaying the CodeObject creation of stateupdater,
    thresholder, and resetter of a NeuronGroup (which will all be merged into a
    single code object).
    '''
    def __init__(self, owner, name, abstract_code, variables, variable_indices,
                 override_conditional_write):
        self.owner = owner
        self.name = name
        self.abstract_code = abstract_code
        self.variables = variables
        self.variable_indices = variable_indices
        self.override_conditional_write = override_conditional_write

    def before_run(self):
        pass

    def after_run(self):
        pass


class neuronModel:
    '''
    Class that contains all relevant information of a neuron model.
    '''

    def __init__(self):
        self.name = ''
        self.clock = None
        self.N = 0
        self.variables = []
        self.variabletypes = []
        self.variablescope = dict()
        self.shared_variables = []
        self.shared_variabletypes = []
        self.parameters = []
        self.pvalue = []
        self.code_lines = []
        self.thresh_cond_lines = []
        self.reset_code_lines = []
        self.support_code_lines = []


class spikegeneratorModel:
    '''
    Class that contains all relevant information of a spike generator group.
    '''
    def __init__(self):
        self.name = ''
        self.codeobject_name = ''
        self.N = 0


class synapseModel:
    '''
    Class that contains all relevant information about a synapse model.
    '''
    def __init__(self):
        self.name = ''
        self.srcname = ''
        self.srcN = 0
        self.trgname = ''
        self.trgN = 0
        self.N = 0
        self.variables = []
        self.variabletypes = []
        self.shared_variables = []
        self.shared_variabletypes = []
        self.variablescope = dict()
        self.external_variables = []
        self.parameters = []
        self.pvalue = []
        self.postSyntoCurrent = []
        # The following dictionaries contain keys "pre"/"post" for the pre-
        # and post-synaptic pathway and "dynamics" for the synaptic dynamics
        self.main_code_lines = defaultdict(str)
        self.support_code_lines = defaultdict(str)
        self.connectivity = ''
        self.delay = 0
        self.summed_variables= None

class spikeMonitorModel:
    '''
    Class the contains all relevant information about a spike monitor.
    '''
    def __init__(self):
        self.name = ''
        self.codeobject_name = ''
        self.neuronGroup = ''
        self.notSpikeGeneratorGroup = True


class rateMonitorModel:
    '''
    CLass that contains all relevant information about a rate monitor.
    '''
    def __init__(self):
        self.name = ''
        self.codeobject_name = ''
        self.neuronGroup = ''
        self.notSpikeGeneratorGroup = True


class stateMonitorModel:
    '''
    Class that contains all relvant information about a state monitor.
    '''
    def __init__(self):
        self.name = ''
        self.codeobject_name = ''
        self.order = 0
        self.monitored = ''
        self.src = None
        self.isSynaptic = False
        self.variables = []
        self.srcN = 0
        self.trgN = 0
        self.when = ''
        self.step = 1
        self.connectivity = ''


# ------------------------------------------------------------------------------
# Start of GeNNDevice
# ------------------------------------------------------------------------------

class GeNNDevice(CPPStandaloneDevice):
    '''
    The main "genn" device. This does most of the translation work from Brian 2
    generated code to functional GeNN code, assisted by the "GeNN language".
    '''
    def __init__(self):
        super().__init__()
        # Remember whether we have already passed the "run" statement
        self.run_statement_used = False
        self.network_schedule = ['start', 'synapses', 'groups', 'thresholds',
                                 'resets', 'end']
        self.neuron_models = []
        self.spikegenerator_models = []
        self.synapse_models = []
        self.max_row_length_include= []
        self.max_row_length_run_calls= []
        self.max_row_length_synapses= set()
        self.max_row_length_code_objects= {}
        self.delays = {}
        self.spike_monitor_models = []
        self.rate_monitor_models = []
        self.state_monitor_models = []
        self.run_regularly_read_write = {}
        self.run_duration = None
        self.net = None
        self.net_objects = set()
        self.simple_code_objects = {}
        self.report_func = ''
        self.src_counts= dict()
        self.trg_counts= dict()
        #: Set of all source and header files (to be included in runner)
        self.source_files = set()
        self.header_files = set()

        self.connectivityDict = dict()
        self.groupDict = dict()

        # Overwrite the code slots defined in standard C++ standalone
        self.code_lines = {'before_start': [],
                           'after_start': [],
                           'before_network_run': [],
                           'after_network_run': [],
                           'before_end': [],
                           'after_end': []}

    def insert_code(self, slot, code):
        '''
        Insert custom C++ code directly into ``main.cpp``. The available slots
        are:

        ``before_start`` / ``after_start``
            Before/after allocating memory for the arrays and loading arrays from
            disk.
        ``before_network_run`` / ``after_network_run``
            Before/after calling GeNN's ``run`` function.
        ``before_end`` / ``after_end``
            Before/after writing results to disk and deallocating memory.

        Parameters
        ----------
        slot : str
            The name of the slot where the code will be placed (see above for
            list of available slots).
        code : str
            The C++ code that should be inserted.
        '''
        # Only overwritten so that we can have custom documentation
        super().insert_code(slot, code)

    def activate(self, build_on_run=True, **kwargs):
        new_prefs = {'codegen.generators.cpp.restrict_keyword': '__restrict',
                     'codegen.loop_invariant_optimisations': False,
                     'core.network.default_schedule': ['start', 'synapses',
                                                       'groups', 'thresholds',
                                                       'resets', 'end']}
        changed = []
        for new_pref, new_value in new_prefs.items():
            if prefs[new_pref] != new_value:
                changed.append(new_pref)
                prefs[new_pref] = new_value

        if changed:
            logger.info('The following preferences have been changed for '
                        'Brian2GeNN, reset them manually if you use a '
                        'different device later in the same script: '
                        '{}'.format(', '.join(changed)), once=True)
            prefs._backup()
        super().activate(build_on_run, **kwargs)

    def code_object_class(self, codeobj_class=None, *args, **kwds):
        if codeobj_class is None:
            codeobj_class = GeNNUserCodeObject
        return codeobj_class

    def code_object(self, owner, name, abstract_code, variables, template_name,
                    variable_indices, codeobj_class=None, template_kwds=None,
                    override_conditional_write=None, **kwds):
        '''
        Processes abstract code into code objects and stores them in different
        arrays for `GeNNCodeObjects` and `GeNNUserCodeObjects`.
        '''
        if '_run_regularly_' in name:
            variables['N'] = owner.variables['N']
            # Add an extra code object that executes the scalar code of
            # the run_regularly operation (will be directly called from
            # engine.cpp)
            codeobj = super().code_object(owner, name,
                                                          abstract_code,
                                                          variables,
                                                          'stateupdate',
                                                          variable_indices,
                                                          codeobj_class=CPPStandaloneCodeObject,
                                                          template_kwds=template_kwds,
                                                          override_conditional_write=override_conditional_write,
                                                          )
            # FIXME: The following is redundant with what is done during
            # the code object creation above. At the moment, the code
            # object does not allow us to access the information we
            # need (variables that are read/written by the run_regularly
            # code), though.
            generator = CPPCodeGenerator(variables,
                                         variable_indices, owner=owner,
                                         iterate_all=False,
                                         codeobj_class=GeNNUserCodeObject,
                                         name=name,
                                         template_name='run_regularly_scalar_code',
                                         override_conditional_write=override_conditional_write,
                                         allows_scalar_write=True)
            scalar_statements, vector_statements = make_statements(abstract_code[None],
                                                                   variables,
                                                                   numpy.float64)
            read_sc, write_sc, _ = generator.array_read_write(scalar_statements)
            read_ve, write_ve, _ = generator.array_read_write(vector_statements)

            # We do not need to copy over constant values from the GPU
            read = {r for r in (read_sc | read_ve) if not variables[r].constant}
            self.run_regularly_read_write[codeobj.name] = {'read': read,
                                                           'write': write_sc | write_ve}

        elif ((template_name in ['stateupdate', 'threshold', 'reset'] and
               isinstance(owner, NeuronGroup)) or (template_name in ['summed_variable']
                                                   and isinstance(owner, Synapses))):
            # Delay the code generation process, we want to merge them into one
            # code object later
            codeobj = DelayedCodeObject(owner=owner,
                                        name=name,
                                        abstract_code=abstract_code,
                                        variables=variables,
                                        variable_indices=variable_indices,
                                        override_conditional_write=override_conditional_write)
            # We need to clear the array cache for these at some point (normally
            # would be done in cpp_standalone.device.code_object()
            # I will do it here but not sure this is the best place
            # I am also not sure whether "written_readonly_vars" apply here
            # I WILL ASSUME NOT
            for var in codeobj.variables.values():
                if (isinstance(var, ArrayVariable) and
                    not var.read_only):
                    self.array_cache[var] = None
            self.simple_code_objects[name] = codeobj

        elif template_name in ['reset', 'synapses', 'stateupdate', 'threshold']:
            codeobj_class = GeNNCodeObject
            codeobj = super().code_object(owner, name,
                                                          abstract_code,
                                                          variables,
                                                          template_name,
                                                          variable_indices,
                                                          codeobj_class=codeobj_class,
                                                          template_kwds=template_kwds,
                                                          override_conditional_write=override_conditional_write,
                                                          )
            self.simple_code_objects[codeobj.name] = codeobj
        else:
            codeobj_class = GeNNUserCodeObject
            if ('_synapses_create_generator_' in name) or ('_synapses_create_array_' in name):
                # Here we process max_row_length for synapses
                # the strategy is to do a dry run of connection generationin in the model definition
                # function that has the same random numbers and just counts synaptic connections
                # rather than generating them for real
                generator= '_synapses_create_generator_' in name
                mrl_name= '%s_max_row_length' % owner.name
                i= 1
                while mrl_name in self.max_row_length_code_objects:
                    mrl_name= '%s_max_row_length_%d' % (owner.name, i)
                    i= i+1
                if generator:
                    mrl_template_name= 'max_row_length_generator'
                else:
                    mrl_template_name='max_row_length_array'
                codeobj = super().code_object(owner, mrl_name,
                                                              abstract_code,
                                                              variables,
                                                              mrl_template_name,
                                                              variable_indices,
                                                              codeobj_class=codeobj_class,
                                                              template_kwds=template_kwds,
                                                              override_conditional_write=override_conditional_write,
                )
                #self.code_objects['%s_max_row_length' % owner.name] = codeobj
                self.code_objects.pop(mrl_name, None)   # remove this from the normal list of code objects
                self.max_row_length_code_objects[mrl_name]= codeobj # add to this dict instead
                self.max_row_length_synapses.add(owner.name)
                self.max_row_length_include.append('#include "code_objects/%s.cpp"' % codeobj.name)
                self.max_row_length_run_calls.append('_run_%s();' % mrl_name)

            codeobj = super().code_object(owner, name,
                                                          abstract_code,
                                                          variables,
                                                          template_name,
                                                          variable_indices,
                                                          codeobj_class=codeobj_class,
                                                          template_kwds=template_kwds,
                                                          override_conditional_write=override_conditional_write,
                                                          )
            # FIXME: is this actually necessary or is it already added by the super?
            self.code_objects[codeobj.name] = codeobj
        return codeobj

    # The following two methods are only overwritten to catch assignments to the
    # delay variable -- GeNN does not support heterogeneous delays
    def fill_with_array(self, var, arr):
        if isinstance(var.owner, Synapses) and var.name == 'delay':
            # Assigning is only allowed if the variable has been declared in the
            # Synapse constructor and is therefore scalar
            if not var.scalar:
                raise NotImplementedError(
                    'GeNN does not support assigning to the '
                    'delay variable -- set the delay for all'
                    'synapses (heterogeneous delays are not '
                    'supported) as an argument to the '
                    'Synapses initializer.')
            else:
                # We store the delay so that we can later access it
                self.delays[var.owner.name] = numpy.asarray(arr).item()
        elif isinstance(var.owner, NeuronGroup) and var.name == 'lastspike':
            # Workaround for versions of Brian 2 <= 2.1.3.1 which initialize
            # a NeuronGroup's lastspike variable to -inf, no longer supported
            # by the new implementation of the timestep function
            if arr == -numpy.inf:
                logger.warn('Initializing the lastspike variable with -10000s '
                            'instead of -inf to copy the behaviour of Brian 2 '
                            'for versions >= 2.2 -- upgrade Brian 2 to remove '
                            'this warning',
                            name_suffix='lastspike_inf', once=True)
                arr = numpy.array(-1e4)
        super().fill_with_array(var, arr)

    def variableview_set_with_index_array(self, variableview, item,
                                          value, check_units):
        var = variableview.variable
        if isinstance(var.owner, Synapses) and var.name == 'delay':
            raise NotImplementedError('GeNN does not support assigning to the '
                                      'delay variable -- set the delay for all '
                                      'synapses (heterogeneous delays are not '
                                      'supported) as an argument to the '
                                      'Synapses initializer.')
        super().variableview_set_with_index_array(variableview,
                                                                  item,
                                                                  value,
                                                                  check_units)

    def variableview_set_with_expression(self, variableview, item, code, run_namespace, check_units=True):
        var = variableview.variable
        if isinstance(var.owner, Synapses) and var.name == 'delay':
            raise NotImplementedError('GeNN does not support assigning to the '
                                      'delay variable -- set the delay for all '
                                      'synapses (heterogeneous delays are not '
                                      'supported) as an argument to the '
                                      'Synapses initializer.')
        variableview.set_with_expression.original_function(variableview,
                                                           item,
                                                           code,
                                                           run_namespace,
                                                           check_units)

    def variableview_set_with_expression_conditional(self, variableview, cond,
                                                     code, run_namespace,
                                                     check_units=True):
        var = variableview.variable
        if isinstance(var.owner, Synapses) and var.name == 'delay':
            raise NotImplementedError('GeNN does not support assigning to the '
                                      'delay variable -- set the delay for all '
                                      'synapses (heterogeneous delays are not '
                                      'supported) as an argument to the '
                                      'Synapses initializer.')
        variableview.set_with_expression_conditional.original_function(variableview,
                                                                       cond,
                                                                       code,
                                                                       run_namespace,
                                                                       check_units)

    # --------------------------------------------------------------------------
    def make_main_lines(self):
        '''
        Generates the code lines that handle initialisation of Brian 2
        cpp_standalone type arrays. These are then translated into the
        appropriate GeNN data structures in separately generated code.
        '''
        main_lines = []
        procedures = [('', main_lines)]
        runfuncs = {}
        for func, args in self.main_queue:
            # explicitly exclude spike queue related code objects here:
            if (func.endswith('run_code_object') and
                    (args[0].name.endswith('_initialise_queue') or
                     args[0].name.endswith('_push_spikes'))):
                continue
            if func == 'run_code_object':
                codeobj, = args
                if self.run_statement_used:
                    raise NotImplementedError('Cannot execute code after the '
                                              'run statement '
                                              '(CodeObject: %s)' % codeobj.name)
                main_lines.append('_run_%s();' % codeobj.name)
            elif func == 'before_run_code_object':
                codeobj, = args
                main_lines.append('_before_run_%s();' % codeobj.name)
            elif func == 'after_run_code_object':
                codeobj, = args
                main_lines.append('_after_run_%s();' % codeobj.name)
            elif func == 'run_network':
                net, netcode = args
                # do nothing
            elif func == 'set_by_constant':
                arrayname, value, is_dynamic = args
                size_str = arrayname + '.size()' if is_dynamic else '_num_' + arrayname
                code = '''
                for(int i=0; i<{size_str}; i++)
                {{
                    {arrayname}[i] = {value};
                }}
                '''.format(arrayname=arrayname, size_str=size_str,
                           value=CPPNodeRenderer().render_expr(repr(value)))
                main_lines.extend(code.split('\n'))
            elif func == 'set_by_array':
                arrayname, staticarrayname, is_dynamic = args
                size_str = arrayname + '.size()' if is_dynamic else '_num_' + arrayname
                code = '''
                for(int i=0; i<{size_str}; i++)
                {{
                    {arrayname}[i] = {staticarrayname}[i];
                }}
                '''.format(arrayname=arrayname, size_str=size_str,
                           staticarrayname=staticarrayname)
                main_lines.extend(code.split('\n'))
            elif func == 'set_by_single_value':
                arrayname, item, value = args
                code = '{arrayname}[{item}] = {value};'.format(
                    arrayname=arrayname,
                    item=item,
                    value=value)
                main_lines.extend([code])
            elif func == 'set_array_by_array':
                arrayname, staticarrayname_index, staticarrayname_value = args
                code = '''
                for(int i=0; i<_num_{staticarrayname_index}; i++)
                {{
                    {arrayname}[{staticarrayname_index}[i]] = {staticarrayname_value}[i];
                }}
                '''.format(arrayname=arrayname,
                           staticarrayname_index=staticarrayname_index,
                           staticarrayname_value=staticarrayname_value)
                main_lines.extend(code.split('\n'))
            elif func == 'resize_array':
                array_name, new_size = args
                main_lines.append("{array_name}.resize({new_size});".format(
                    array_name=array_name,
                    new_size=new_size))
            elif func == 'insert_code':
                main_lines.append(args)
            elif func == 'start_run_func':
                name, include_in_parent = args
                if include_in_parent:
                    main_lines.append('%s();' % name)
                main_lines = []
                procedures.append((name, main_lines))
            elif func == 'end_run_func':
                name, include_in_parent = args
                name, main_lines = procedures.pop(-1)
                runfuncs[name] = main_lines
                name, main_lines = procedures[-1]
            elif func == 'seed':
                raise NotImplementedError('Setting a seed is currently '
                                          'not supported')
            else:
                raise TypeError("Unknown main queue function type " + func)

        # generate the finalisations
        for codeobj in self.code_objects.values():
            if hasattr(codeobj.code, 'main_finalise'):
                main_lines.append(codeobj.code.main_finalise)
        return main_lines

    def fix_random_generators(self, model, code):
        '''
        Translates cpp_standalone style random number generator calls into
        GeNN- compatible calls by replacing the cpp_standalone
        `_vectorisation_idx` argument with the GeNN `_seed` argument.
        '''
        # TODO: In principle, _vectorisation_idx is an argument to any
        # function that does not take any arguments -- in practice, random
        # number generators are the only argument-less functions that are
        # commonly used. We cannot check for explicit names `_rand`, etc.,
        # since multiple uses of binomial or PoissonInput will need to names
        # that we cannot easily predict (poissoninput_binomial_2, etc.)
        if '_vectorisation_idx)' in code:
            code = code.replace('_vectorisation_idx)',
                                '_seed)')
            if not '_seed' in model.variables:
                model.variables.append('_seed')
                model.variabletypes.append('uint64_t')
                model.variablescope['_seed'] = 'genn'

        return code

    # --------------------------------------------------------------------------
    def build(self, directory='GeNNworkspace', compile=True, run=True,
              use_GPU=True,
              debug=False, with_output=True, direct_call=True):
        '''
        This function does the main post-translation work for the genn device.
        It uses the code generated during/before run() and extracts information
        about neuron groups, synapse groups, monitors, etc. that is then
        formatted for use in GeNN-specific templates. The overarching strategy
        of the brian2genn interface is to use cpp_standalone code generation
        and templates for most of the "user-side code" (in the meaning defined
        in GeNN) and have GeNN-specific templates for the model definition and
        the main code for the executable that pulls everything together (in
        main.cpp and engine.cpp templates). The handling of input/output
        arrays for everything is lent from cpp_standalone and the
        cpp_standalone arrays are then translated into GeNN-suitable data
        structures using the static (not code-generated) b2glib library
        functions. This means that the GeNN specific cod only has to be
        concerned about executing the correct model and feeding back results
        into the appropriate cpp_standalone data structures.
        '''

        print('building genn executable ...')

        if directory is None:  # used during testing
            directory = tempfile.mkdtemp()

        # Start building the project
        self.project_dir = directory
        ensure_directory(directory)
        for d in ['code_objects', 'results', 'static_arrays']:
            ensure_directory(os.path.join(directory, d))

        writer = CPPWriter(directory)

        logger.debug(
            "Writing GeNN project to directory " + os.path.normpath(directory))

        # FIXME: This is only needed to keep Brian2GeNN compatible with Brian2 2.0.1 and earlier
        if isinstance(self.arange_arrays, dict):
            arange_arrays = sorted([(var, start)
                                    for var, start in
                                    self.arange_arrays.items()],
                                   key=lambda var_start: var_start[0].name)
        else:
            arange_arrays = self.arange_arrays

        # write the static arrays
        for code_object in self.code_objects.values():
            for var in code_object.variables.values():
                if isinstance(var, Function):
                    self._insert_func_namespace(var, code_object,
                                                self.static_arrays)

        logger.debug("static arrays: " + str(sorted(self.static_arrays.keys())))
        static_array_specs = []
        for name, arr in sorted(self.static_arrays.items()):
            arr.tofile(os.path.join(directory, 'static_arrays', name))
            static_array_specs.append(
                (name, c_data_type(arr.dtype), arr.size, name))

        net_objects = self.net_objects

        main_lines = self.make_main_lines()

        # assemble the model descriptions:
        objects = {obj.name: obj for obj in net_objects}
        neuron_groups = [obj for obj in net_objects if
                         isinstance(obj, NeuronGroup)]
        poisson_groups = [obj for obj in net_objects if
                          isinstance(obj, PoissonGroup)]
        spikegenerator_groups = [obj for obj in net_objects if
                                 isinstance(obj, SpikeGeneratorGroup)]

        synapse_groups = [obj for obj in net_objects if
                          isinstance(obj, Synapses)]

        spike_monitors = [obj for obj in net_objects if
                          isinstance(obj, SpikeMonitor)]
        rate_monitors = [obj for obj in net_objects if
                         isinstance(obj, PopulationRateMonitor)]
        state_monitors = [obj for obj in net_objects if
                          isinstance(obj, StateMonitor)]
        for obj in net_objects:
            if isinstance(obj, (SpatialNeuron, SpatialStateUpdater)):
                raise NotImplementedError(
                    'Brian2GeNN does not support multicompartmental neurons')
            if not isinstance(obj, (
            NeuronGroup, PoissonGroup, SpikeGeneratorGroup, Synapses,
            SpikeMonitor, PopulationRateMonitor, StateMonitor,
            StateUpdater, SynapsesStateUpdater, Resetter,
            Thresholder, SynapticPathway, CodeRunner)):
                raise NotImplementedError(
                    "Brian2GeNN does not support objects of type "
                    "'%s'" % obj.__class__.__name__)
            # We only support run_regularly and "constant over dt"
            # subexpressions for neurons
            if (isinstance(obj, SubexpressionUpdater) and
                    not isinstance(obj.group, NeuronGroup)):
                raise NotImplementedError(
                    'Subexpressions with the flag "constant over dt" are only '
                    'supported for NeuronGroup (not for objects of type '
                    '"%s").' % obj.group.__class__.__name__
                )

        self.dtDef = 'model.setDT(' + repr(float(defaultclock.dt)) + ');'

        # Process groups
        self.process_neuron_groups(neuron_groups, objects)
        self.process_poisson_groups(objects, poisson_groups)
        self.process_spikegenerators(spikegenerator_groups)
        self.process_synapses(synapse_groups, objects)
        # Process monitors
        self.process_spike_monitors(spike_monitors)
        self.process_rate_monitors(rate_monitors)
        self.process_state_monitors(directory, state_monitors, writer)

        # Turn anonymous namespaces into named namespaces to avoid
        # issues when cpp files are included
        for code_object in itertools.chain(self.code_objects.values(),
                                           self.max_row_length_code_objects.values()):
            cpp_code = getattr(code_object.code, 'cpp_file', code_object.code)
            if 'namespace {' in cpp_code:
                cpp_code = cpp_code.replace('namespace {', f'namespace {code_object.name} {{')
                cpp_code = cpp_code.replace('using namespace brian;',
                                            f'using namespace brian;\nusing namespace {code_object.name};')
                if hasattr(code_object.code, 'cpp_file'):
                    code_object.code.cpp_file = cpp_code
            else:
                code_object.code = cpp_code
        # Write files from templates
        # Create an empty network.h file, this allows us to use Brian2's
        # objects.cpp template unchanged
        writer.write('network.*', GeNNUserCodeObject.templater.network(None, None))
        self.header_files.add('network.h')

        self.generate_objects_source(arange_arrays, self.net,
                                     static_array_specs,
                                     synapse_groups, writer)
        self.copy_source_files(writer, directory)

        # Rename randomkit.c so that it gets compiled by an explicit rule in
        # GeNN's makefile template, otherwise optimization flags will not be
        # used.
        randomkit_dir = os.path.join(directory, 'brianlib', 'randomkit')
        shutil.move(os.path.join(randomkit_dir, 'randomkit.c'),
                    os.path.join(randomkit_dir, 'randomkit.cc'))
        self.generate_code_objects(writer)
        self.generate_max_row_length_code_objects(writer)
        self.generate_model_source(writer, main_lines, use_GPU)
        self.generate_main_source(writer, main_lines)
        self.generate_engine_source(writer, objects)
        self.generate_makefile(directory, use_GPU)

        # Compile and run
        if compile:
            try:
                self.compile_source(debug, directory, use_GPU)
            except CalledProcessError as ex:
                raise RuntimeError(('Project compilation failed (Command {cmd} '
                                    'failed with error code {returncode}).\n'
                                    'See the output above (if any) for more '
                                    'details.').format(cmd=ex.cmd,
                                                       returncode=ex.returncode)
                                   )
        if run:
            try:
                self.run(directory, use_GPU, with_output)
            except CalledProcessError as ex:
                if ex.returncode == 222:
                    raise NotImplementedError('GeNN does not support multiple '
                                              'synapses per neuron pair (use '
                                              'multiple Synapses objects).')
                else:
                    raise RuntimeError(('Project run failed (Command {cmd} '
                                        'failed with error code {returncode}).\n'
                                        'See the output above (if any) for more '
                                        'details.').format(cmd=ex.cmd,
                                                           returncode=ex.returncode)
                                       )

    def generate_code_objects(self, writer):
        # Generate data for non-constant values
        code_object_defs = defaultdict(list)
        for codeobj in self.code_objects.values():
            lines = []
            for k, v in codeobj.variables.items():
                if isinstance(v, ArrayVariable):
                    try:
                        if isinstance(v, DynamicArrayVariable):
                            if get_var_ndim(v) == 1:
                                dyn_array_name = self.dynamic_arrays[v]
                                array_name = self.arrays[v]
                                line = '{c_type}* const {array_name} = &{dyn_array_name}[0];'
                                line = line.format(c_type=c_data_type(v.dtype),
                                                   array_name=array_name,
                                                   dyn_array_name=dyn_array_name)
                                lines.append(line)
                                line = 'const int _num{k} = {dyn_array_name}.size();'
                                line = line.format(k=k,
                                                   dyn_array_name=dyn_array_name)
                                lines.append(line)
                        else:
                            lines.append(f'const int _num{k} = {v.size};')
                    except TypeError:
                        pass
            for line in lines:
                # Sometimes an array is referred to by to different keys in our
                # dictionary -- make sure to never add a line twice
                if not line in code_object_defs[codeobj.name]:
                    code_object_defs[codeobj.name].append(line)
        # Generate the code objects
        for codeobj in self.code_objects.values():
            ns = codeobj.variables
            # TODO: fix these freeze/CONSTANTS hacks somehow - they work but not elegant.
            if ((codeobj.template_name not in ['stateupdate', 'threshold',
                                               'reset', 'synapses']) or
                    ('_run_regularly_' in codeobj.name)):
                if isinstance(codeobj.code, MultiTemplate):
                    code = freeze(codeobj.code.cpp_file, ns)
                    code = code.replace('%CONSTANTS%', '\n'.join(
                        code_object_defs[codeobj.name]))
                    code = '#include "objects.h"\n' + code

                    writer.write('code_objects/' + codeobj.name + '.cpp', code)
                    self.source_files.add(
                        'code_objects/' + codeobj.name + '.cpp')
                    writer.write('code_objects/' + codeobj.name + '.h',
                                 codeobj.code.h_file)
                    self.header_files.add(
                        'code_objects/' + codeobj.name + '.h')

    def generate_max_row_length_code_objects(self, writer):
        # Generate data for non-constant values
        code_object_defs = defaultdict(set)
        for codeobj in self.max_row_length_code_objects.values():
            for k, v in codeobj.variables.items():
                if isinstance(v, ArrayVariable):
                    try:
                        if isinstance(v, DynamicArrayVariable):
                            if get_var_ndim(v) == 1:
                                dyn_array_name = self.dynamic_arrays[v]
                                array_name = self.arrays[v]
                                # do the const stuff
                                line = '{c_type}* const {array_name} = &{dyn_array_name}[0];'
                                line = line.format(c_type=c_data_type(v.dtype),
                                                   array_name=array_name,
                                                   dyn_array_name=dyn_array_name)
                                code_object_defs[codeobj.name].add(line)
                                line = 'const int _num{k} = {dyn_array_name}.size();'
                                line = line.format(k=k,
                                                   dyn_array_name=dyn_array_name)
                                code_object_defs[codeobj.name].add(line)
                        else:
                            array_name = self.arrays[v]
                            line = '{c_type} {array_name}[{size}];'
                            line = line.format(c_type=c_data_type(v.dtype),
                                               array_name=array_name,
                                               size=v.size)
                            code_object_defs[codeobj.name].add(f'const int _num{k} = {v.size};')
                    except TypeError:
                        pass

        for codeobj in self.max_row_length_code_objects.values():
            ns = codeobj.variables
            # TODO: fix these freeze/CONSTANTS hacks somehow - they work but not elegant.
            code = freeze(codeobj.code, ns)
            code = code.replace('%CONSTANTS%', '\n'.join(
                        code_object_defs[codeobj.name]))
            writer.write('code_objects/' + codeobj.name + '.cpp', code)



    def run(self, directory, use_GPU, with_output):
        gpu_arg = "1" if use_GPU else "0"
        if gpu_arg == "1":
            where = 'on GPU'
        else:
            where = 'on CPU'
        print('executing genn binary %s ...' % where)

        pref_vars = prefs['devices.cpp_standalone.run_environment_variables']
        for key, value in itertools.chain(pref_vars.items(),
                                          self.run_environment_variables.items()):
            if key in os.environ and os.environ[key] != value:
                logger.info('Overwriting environment variable '
                            '"{key}"'.format(key=key),
                            name_suffix='overwritten_env_var', once=True)
            os.environ[key] = value

        with std_silent(with_output):
            if os.sys.platform == 'win32':
                cmd = directory + "\\main_Release.exe test " + str(
                    self.run_duration)
                check_call(cmd, cwd=directory)
            else:
                # print ["./main", "test", str(self.run_duration), gpu_arg]
                check_call(["./main", "test", str(self.run_duration)],
                           cwd=directory)
        self.has_been_run = True
        last_run_info = open(
            os.path.join(directory, 'results/last_run_info.txt')).read()
        self._last_run_time, self._last_run_completed_fraction = map(float,
                                                                     last_run_info.split())

        # The following is a verbatim copy of the respective code in
        # CPPStandaloneDevice.run. In the long run, we can hopefully implement
        # this on the device-independent level, see #761 and discussion in
        # #750.

        # Make sure that integration did not create NaN or very large values
        owners = [var.owner for var in self.arrays]
        # We don't want to check the same owner twice but var.owner is a
        # weakproxy which we can't put into a set. We therefore store the name
        # of all objects we already checked. Furthermore, under some specific
        # instances a variable might have been created whose owner no longer
        # exists (e.g. a `_sub_idx` variable for a subgroup) -- we ignore the
        # resulting reference error.
        already_checked = set()
        for owner in owners:
            try:
                if owner.name in already_checked:
                    continue
                if isinstance(owner, Group):
                    owner._check_for_invalid_states()
                    already_checked.add(owner.name)
            except ReferenceError:
                pass

    def compile_source(self, debug, directory, use_GPU):
        if prefs.devices.genn.path is not None:
            genn_path = prefs.devices.genn.path
            logger.debug('Using GeNN path from preference: '
                         '"{}"'.format(genn_path))
        elif 'GENN_PATH' in os.environ:
            genn_path = os.environ['GENN_PATH']
            logger.debug('Using GeNN path from environment variable: '
                         '"{}"'.format(genn_path))
        else:
            # Find genn-buildmodel
            genn_bin = (find_executable("genn-buildmodel.bat")
                        if os.sys.platform == 'win32'
                        else find_executable("genn-buildmodel.sh"))

            if genn_bin is None:
                raise RuntimeError('Add GeNN\'s bin directory to the path '
                                   'or set the devices.genn.path preference.')

            # Remove genn-buildmodel from path, navigate up a directory and normalize
            genn_path = os.path.normpath(os.path.join(os.path.dirname(genn_bin), ".."))
            logger.debug('Using GeNN path determined from path: '
                         '"{}"'.format(genn_path))

        # Check for GeNN compatibility
        genn_version = None
        version_file = os.path.join(genn_path, 'version.txt')
        if os.path.exists(version_file):
            try:
                with open(version_file) as f:
                    genn_version = parse_version(f.read().strip())
                    logger.debug('GeNN version: %s' % genn_version)
            except OSError as ex:
                logger.debug('Getting version from %s/version.txt '
                             'failed: %s' % (genn_path, str(ex)))

        if genn_version is None or not genn_version >= parse_version('4.2.1'):
            raise RuntimeError('Brian2GeNN requires GeNN 4.2.1 or later. '
                               'Please upgrade your GeNN version.')

        env = os.environ.copy()
        if use_GPU:
            if prefs.devices.genn.cuda_backend.cuda_path is not None:
                cuda_path = prefs.devices.genn.cuda_backend.cuda_path
                env['CUDA_PATH'] = cuda_path
                logger.debug('Using CUDA path from preference: '
                             '"{}"'.format(cuda_path))
            elif 'CUDA_PATH' in env:
                cuda_path = env['CUDA_PATH']
                logger.debug('Using CUDA path from environment variable: '
                             '"{}"'.format(cuda_path))
            else:
                raise RuntimeError('Set the CUDA_PATH environment variable or '
                                   'the devices.genn.cuda_backend.cuda_path preference.')

        with std_silent(debug):
            if os.sys.platform == 'win32':
                # Make sure that all environment variables are upper case
                env = {k.upper() : v for k, v in env.items()}

                # If there is vcvars command to call, start cmd with that
                cmd = ''
                msvc_env, vcvars_cmd = get_msvc_env()
                if vcvars_cmd:
                    cmd += vcvars_cmd + ' && '
                # Otherwise, update environment, again ensuring
                # that all variables are upper case
                else:
                    env.update({k.upper() : v for k, v in msvc_env.items()})

                # Add start of call to genn-buildmodel
                buildmodel_cmd = os.path.join(genn_path, 'bin',
                                              'genn-buildmodel.bat')
                cmd += buildmodel_cmd + ' -s'

                # If we're not using CPU, add CPU option
                if not use_GPU:
                    cmd += ' -c'

                # Add include directories
                # **NOTE** on windows semicolons are used to seperate multiple include paths
                # **HACK** argument list syntax to check_call doesn't support quoting arguments to batch
                # files so we have to build argument string manually(https://bugs.python.org/issue23862)
                wdir = os.getcwd()
                cmd += ' -i "{};{};{}"'.format(wdir, os.path.join(wdir, directory),
                                           os.path.join(wdir, directory, 'brianlib','randomkit'))
                cmd += ' magicnetwork_model.cpp'

                # Add call to build generated code
                cmd += ' && msbuild /m /verbosity:minimal /p:Configuration=Release "' + os.path.join(wdir, directory, 'magicnetwork_model_CODE', 'runner.vcxproj') + '"'

                # Add call to build executable
                cmd += ' && msbuild /m /verbosity:minimal /p:Configuration=Release "' + os.path.join(wdir, directory, 'project.vcxproj') + '"'

                # Run combined command
                # **NOTE** because vcvars MODIFIED environment,
                # making seperate check_calls doesn't work
                check_call(cmd, cwd=directory, env=env)
            else:
                if prefs['codegen.cpp.extra_link_args']:
                    # declare the link flags as an environment variable so that GeNN's
                    # generateALL can pick it up
                    env['LDFLAGS'] = ' '.join(prefs['codegen.cpp.extra_link_args'])

                buildmodel_cmd = os.path.join(genn_path, 'bin', 'genn-buildmodel.sh')
                args = [buildmodel_cmd]
                if not use_GPU:
                    args += ['-c']
                wdir= os.getcwd()
                inc_path= wdir;
                inc_path+= ':'+os.path.join(wdir, directory)
                inc_path+= ':'+os.path.join(wdir, directory, 'brianlib','randomkit')
                args += ['-i', inc_path]
                args += ['magicnetwork_model.cpp']
                print(args)
                check_call(args, cwd=directory, env=env)
                call(["make", "clean"], cwd=directory, env=env)
                check_call(["make"], cwd=directory, env=env)

    def add_parameter(self, model, varname, variable):
        model.parameters.append(varname)
        model.pvalue.append(CPPNodeRenderer().render_expr(repr(variable.value)))

    def add_array_variable(self, model, varname, variable):
        if variable.scalar:
            model.shared_variables.append(varname)
            model.shared_variabletypes.append(c_data_type(variable.dtype))
        else:
            model.variables.append(varname)
            model.variabletypes.append(c_data_type(variable.dtype))
            model.variablescope[varname] = 'brian'

    def add_array_variables(self, model, owner):
        for varname, variable in owner.variables.items():
            if varname in ['_spikespace', 't', 'dt']:
                pass
            elif getattr(variable.owner, 'name', None) != owner.name:
                pass
            elif isinstance(variable, ArrayVariable):
                self.add_array_variable(model, varname, variable)

    def process_poisson_groups(self, objects, poisson_groups):
        for obj in poisson_groups:
            # throw error if events other than spikes are used
            event_keys = list(obj.events.keys())
            if (len(event_keys) > 1
                or (len(event_keys) == 1 and event_keys[0] != 'spike')):
                raise NotImplementedError(
                    'Brian2GeNN does not support events that are not spikes')

            # Extract the variables
            neuron_model = neuronModel()
            neuron_model.name = obj.name
            neuron_model.clock = obj.clock
            neuron_model.N = obj.N
            self.add_array_variables(neuron_model, obj)
            support_lines = []
            codeobj = obj.thresholder['spike'].codeobj
            lines = neuron_model.thresh_cond_lines
            for k, v in codeobj.variables.items():
                if k != 'dt' and isinstance(v, Constant):
                    if k not in neuron_model.parameters:
                        self.add_parameter(neuron_model, k, v)
                code = codeobj.code.cpp_file

            code = self.fix_random_generators(neuron_model, code)
            code = decorate(code, neuron_model.variables,
                            neuron_model.shared_variables,
                            neuron_model.parameters).strip()
            lines.append(code)
            code = stringify(codeobj.code.h_file)
            support_lines.append(code)
            neuron_model.support_code_lines = support_lines
            self.neuron_models.append(neuron_model)
            self.groupDict[neuron_model.name] = neuron_model

    def process_neuron_groups(self, neuron_groups, objects):
        for obj in neuron_groups:
            # throw error if events other than spikes are used
            event_keys = list(obj.events.keys())
            if len(event_keys) > 1 or (len(event_keys) == 1 and event_keys[0] != 'spike'):
                raise NotImplementedError(
                    'Brian2GeNN does not support events that are not spikes')
            # Extract the variables
            neuron_model = neuronModel()
            neuron_model.name = obj.name
            neuron_model.clock = obj.clock
            neuron_model.N = obj.N
            self.add_array_variables(neuron_model, obj)

            # We have previously only created "dummy code objects" for the
            # state update, threshold, and reset of a NeuronGroup. We will now
            # generate a single code object for all of them, adding the
            # threshold calculation code to the end of the state update. When
            # using subexpressions, the threshold condition code could consist
            # of multiple lines, and GeNN only supports a threshold condition
            # that is directly used as an if condition. We therefore store the
            # result in a boolean variable and only pass this variable as the
            # threshold condition to GeNN.
            # It is also important that stateupdate/threshold share the same
            # code object with the reset, as in GeNN both codes have the same
            # support code. If they used two separate code objects, adding the
            # two support codes might lead to duplicate definitions of
            # functions.
            combined_abstract_code = {'stateupdate': [], 'reset': [],
                                      'subexpression_update': [],
                                      'poisson_input': []}
            combined_variables = {}
            combined_variable_indices = defaultdict(lambda: '_idx')
            combined_override_conditional_write = set()
            has_thresholder = False

            stateupdater_name = None
            slot_mapping = {StateUpdater: 'stateupdate',
                            Thresholder: 'stateupdate',
                            Resetter: 'reset',
                            SubexpressionUpdater: 'subexpression_update'}
            for klass, code_slot in slot_mapping.items():
                codeobj = None
                for contained_obj in obj.contained_objects:
                    if isinstance(contained_obj, klass):
                        codeobj = contained_obj.codeobj
                        if klass is StateUpdater:
                            stateupdater_name = contained_obj.name
                        break
                if codeobj is not None:
                    combined_abstract_code[code_slot] += [
                        codeobj.abstract_code[None]]
                    combined_variables.update(codeobj.variables)
                    combined_variable_indices.update(codeobj.variable_indices)
                    # The resetter includes "not_refractory" as an override_conditional_write
                    # variable, meaning that it removes the write-protection based on that
                    # variable that would otherwise apply to "unless refractory" variables,
                    # e.g. the membrane potential. This is not strictly necessary, it will just
                    # introduce an unnecessary check, because a neuron that spiked is by
                    # definition not in its refractory period. However, if we included it as
                    # a override_conditional_write variable for the whole code object here,
                    # this would apply also to the state updater, and therefore
                    # remove the write-protection from "unless refractory" variables in the
                    # state update code.
                    if klass is not Resetter:
                        combined_override_conditional_write.update(
                            codeobj.override_conditional_write)
                    if klass is Thresholder:
                        has_thresholder = True

            if has_thresholder:
                neuron_model.thresh_cond_lines = '_cond'
            else:
                neuron_model.thresh_cond_lines = '0'

            if obj._refractory is not False:
                combined_abstract_code['reset'] += ['lastspike = t',
                                                    'not_refractory = False']

            # Find PoissonInputs targetting this NeuronGroup
            poisson_inputs = [o for o in objects.values()
                              if isinstance(o, PoissonInput) and
                                 o.group.name == obj.name]

            for poisson_input in poisson_inputs:
                if poisson_input.when != 'synapses':
                    raise NotImplementedError('Brian2GeNN does not support '
                                              'changing the scheduling slot '
                                              'of PoissonInput objects.')
                codeobj = poisson_input.codeobj
                combined_abstract_code['poisson_input'] += [codeobj.abstract_code[None]]
                combined_variables.update(codeobj.variables)
                combined_variable_indices.update(codeobj.variable_indices)

            for code_block in combined_abstract_code.keys():
                combined_abstract_code[code_block] = '\n'.join(combined_abstract_code[code_block])

            if any(len(ac) for ac in combined_abstract_code.values()):
                assert stateupdater_name, 'No StateUpdater found in object.'
                codeobj = super().code_object(obj, stateupdater_name,
                                                              combined_abstract_code,
                                                              combined_variables.copy(),
                                                              'neuron_code',
                                                              combined_variable_indices,
                                                              codeobj_class=GeNNCodeObject,
                                                              override_conditional_write=combined_override_conditional_write,
                                                              )

                # Remove the code object from the code_objects dictionary, we
                # take care of it manually and do not want it to be generated as
                # part of `generate_code_objects`.
                del self.code_objects[codeobj.name]

                for k, v in codeobj.variables.items():
                    if k != 'dt' and isinstance(v, Constant):
                        if k not in neuron_model.parameters:
                            self.add_parameter(neuron_model, k, v)

                update_code = codeobj.code.stateupdate_code
                reset_code = codeobj.code.reset_code
                for code, lines in [(update_code, neuron_model.code_lines),
                                    (reset_code, neuron_model.reset_code_lines)]:
                    code = self.fix_random_generators(neuron_model, code)
                    code = decorate(code, neuron_model.variables,
                                    neuron_model.shared_variables,
                                    neuron_model.parameters).strip()
                    lines.append(code)
                support_code = stringify(codeobj.code.h_file)
                neuron_model.support_code_lines = support_code
            self.neuron_models.append(neuron_model)
            self.groupDict[neuron_model.name] = neuron_model

    def process_spikegenerators(self, spikegenerator_groups):
        for obj in spikegenerator_groups:
            spikegenerator_model = spikegeneratorModel()
            spikegenerator_model.name = obj.name
            spikegenerator_model.codeobject_name = obj.codeobj.name
            spikegenerator_model.N = obj.N
            self.spikegenerator_models.append(spikegenerator_model)

    def process_synapses(self, synapse_groups, objects):
        for obj in synapse_groups:
            synapse_model = synapseModel()
            synapse_model.name = obj.name
            if isinstance(obj.source, Synapses) or isinstance(obj.target, Synapses):
                raise NotImplementedError('Brian2GeNN does not support '
                                          'Synapses objects as source or '
                                          'target of Synapses objects.')
            if isinstance(obj.source, Subgroup):
                synapse_model.srcname = obj.source.source.name
                synapse_model.srcN = obj.source.source.variables['N'].get_value()
            else:
                synapse_model.srcname = obj.source.name
                synapse_model.srcN = obj.source.variables['N'].get_value()
            if isinstance(obj.target, Subgroup):
                synapse_model.trgname = obj.target.source.name
                synapse_model.trgN = obj.target.source.variables['N'].get_value()
            else:
                synapse_model.trgname = obj.target.name
                synapse_model.trgN = obj.target.variables['N'].get_value()
            synapse_model.connectivity = prefs.devices.genn.connectivity
            self.connectivityDict[obj.name] = synapse_model.connectivity

            for pathway in obj._synaptic_updaters:
                if pathway not in ['pre', 'post']:
                    raise NotImplementedError("brian2genn only supports a "
                                              "single synaptic pre and post "
                                              "pathway, cannot use pathway "
                                              "'%s'." % pathway)

            for pathway in ['pre', 'post']:
                if hasattr(obj, pathway):
                    codeobj = getattr(obj, pathway).codeobj
                    # A little hack to support "write-protection" for refractory
                    # variables -- brian2genn currently requires that
                    # post-synaptic variables end with "_post"
                    if pathway == 'pre' and 'not_refractory' in codeobj.variables:
                        codeobj.variables['not_refractory_post'] = \
                        codeobj.variables['not_refractory']
                        codeobj.variable_indices['not_refractory_post'] = \
                        codeobj.variable_indices['not_refractory']
                        del codeobj.variables['not_refractory']
                        del codeobj.variable_indices['not_refractory']
                    self.collect_synapses_variables(synapse_model, pathway,
                                                    codeobj)
                    if pathway == 'pre':
                        # Use the stored scalar delay (if any) for these synapses
                        synapse_model.delay = int(
                            self.delays.get(obj.name,
                                            0.0) / defaultclock.dt_ + 0.5)
                    code = codeobj.code.cpp_file
                    code_lines = [line.strip() for line in code.split('\n')]
                    new_code_lines = []
                    if pathway == 'pre':
                        for line in code_lines:
                            if line.startswith('addtoinSyn'):
                                if synapse_model.connectivity == 'SPARSE':
                                    line = line.replace('_hidden_weightmatrix*',
                                                        '')
                                    line = line.replace(
                                        '_hidden_weightmatrix *', '')
                            new_code_lines.append(line)
                        code = '\n'.join(new_code_lines)

                    self.fix_synapses_code(synapse_model, pathway, codeobj,
                                           code)

            if obj.state_updater is not None:
                codeobj = obj.state_updater.codeobj
                code = codeobj.code.cpp_file
                self.collect_synapses_variables(synapse_model, 'dynamics',
                                                codeobj)
                self.fix_synapses_code(synapse_model, 'dynamics', codeobj,
                                       code)

            synapse_model.summed_variables = [ s for s in objects if s.startswith(obj.name+'_summed_variable')]
            if len(synapse_model.summed_variables) > 0 and hasattr(obj, '_genn_post_write_var'):
                raise NotImplementedError("brian2genn only supports a "
                                          "either a single synaptic output variable "
                                          "or a single summed variable per Synapses group.")
            if len(synapse_model.summed_variables) > 0 and isinstance(obj.target,Subgroup):
                raise NotImplementedError("brian2genn does not support summed variables "
                                          "when the target is a Subgroup.")
            if len(synapse_model.summed_variables) > 1:
                 raise NotImplementedError("brian2genn only supports a "
                                          "single summed variable per Synapses group.")
            if hasattr(obj, '_genn_post_write_var'):
                synapse_model.postSyntoCurrent = '0; $(' + obj._genn_post_write_var.replace(
                    '_post', '') + ') += $(inSyn); $(inSyn)= 0'
            else:
                if len(synapse_model.summed_variables) > 0:
                    summed_variable_updater= objects.get(synapse_model.summed_variables[0], None)
                    if obj.target != summed_variable_updater.target:
                        raise NotImplementedError("brian2genn only supports summed "
                                          "variables that target the post-synaptic neuron group of the Synapses the variable is defined in.")
                    synapse_model.postSyntoCurrent = '0; $(' + summed_variable_updater.target_var.name + ') = $(inSyn); $(inSyn)= 0'
                    # also add the inSyn updating code to the synapse dynamics code
                    addVar = summed_variable_updater.abstract_code.replace('_synaptic_var = ', '').replace('\n', '').replace(' ', '')
                    codeobj = summed_variable_updater.codeobj
                    code_generator = GeNNCodeGenerator(codeobj.variables, codeobj.variable_indices, codeobj.owner, None,
                                                       GeNNCodeObject, codeobj.name, None)
                    addVar = code_generator.translate_expression(addVar)
                    kwds = code_generator.determine_keywords()
                    identifiers = get_identifiers(addVar)
                    for k, v in codeobj.variables.items():
                        if k in ['_spikespace', 't', 'dt'] or k not in identifiers:
                            pass
                        else:
                            if '_pre' not in k and '_post' not in k:
                                if isinstance(v, Constant):
                                    if k not in synapse_model.parameters:
                                        self.add_parameter(synapse_model, k, v)
                                elif isinstance(v, ArrayVariable):
                                    if k not in synapse_model.variables:
                                        self.add_array_variable(synapse_model, k, v)
                            addVar= addVar.replace(k,'$('+k+')')
                    code= '\\n\\\n $(addToInSyn,'+addVar+');\\n'
                    synapse_model.main_code_lines['dynamics'] += code
                    #quick and dirty test to avoid adding the same support code twice
                    support_code = stringify('\n'.join(kwds['support_code_lines']))
                    if support_code not in synapse_model.support_code_lines['dynamics']:
                        synapse_model.support_code_lines['dynamics'] += support_code
                else:
                    synapse_model.postSyntoCurrent = '0'
            self.synapse_models.append(synapse_model)
            self.groupDict[synapse_model.name] = synapse_model

    def collect_synapses_variables(self, synapse_model, pathway, codeobj):
        identifiers = set()
        for code in codeobj.code.values():
            identifiers |= get_identifiers(code)
        indices = codeobj.variable_indices
        for k, v in codeobj.variables.items():
            if k in ['_spikespace', 't', 'dt'] or k not in identifiers:
                pass
            elif isinstance(v, Constant):
                if k not in synapse_model.parameters:
                    self.add_parameter(synapse_model, k, v)
            elif isinstance(v, ArrayVariable):
                if indices[k] == '_idx':
                    if k not in synapse_model.variables:
                        self.add_array_variable(synapse_model, k, v)
                elif indices[k] == '0':
                    if k not in synapse_model.shared_variables:
                        self.add_array_variable(synapse_model, k, v)
                else:
                    index = indices[k]
                    if (pathway in ['pre', 'post'] and
                                index == f'_{pathway}synaptic_idx'):
                        raise NotImplementedError('brian2genn does not support '
                                                  'references to {pathway}-'
                                                  'synaptic variables in '
                                                  'on_{pathway} '
                                                  'statements.'.format(
                            pathway=pathway))
                    if k not in synapse_model.external_variables:
                        synapse_model.external_variables.append(k)
            elif isinstance(v, Subexpression):
                raise NotImplementedError(
                    'Brian2genn does not support the use of '
                    'subexpressions in synaptic statements')

    def fix_synapses_code(self, synapse_model, pathway, codeobj, code):
        if synapse_model.connectivity == 'DENSE':
            code = 'if (_hidden_weightmatrix != 0.0) {' + code + '}'
        code = self.fix_random_generators(synapse_model, code)
        thecode = decorate(code, synapse_model.variables,
                           synapse_model.shared_variables,
                           synapse_model.parameters, False).strip()
        thecode = decorate(thecode, synapse_model.external_variables, [],
                           [], True).strip()
        synapse_model.main_code_lines[pathway] = thecode
        code = stringify(codeobj.code.h_file)
        synapse_model.support_code_lines[pathway] = code

    def process_spike_monitors(self, spike_monitors):
        for obj in spike_monitors:
            if obj.event != 'spike':
                raise NotImplementedError(
                    'GeNN does not yet support event monitors for non-spike events.');
            sm = spikeMonitorModel()
            sm.name = obj.name
            sm.codeobject_name = obj.codeobj.name
            if (hasattr(obj, 'when')):
                if (not obj.when in ['end', 'thresholds']):
                    # GeNN always records in the end slot but this should
                    # almost never make a difference and we therefore do not
                    # raise a warning if the SpikeMonitor records in the default
                    # thresholds slot. We do raise a NotImplementedError if the
                    # user manually changed the time slot to something else --
                    # there was probably a reason for doing it.
                    raise NotImplementedError(
                        "Spike monitor {!s} has 'when' property '{!s}' which "
                        "is not supported in GeNN, defaulting to 'end'.".format(
                            sm.name, obj.when))
            src = obj.source
            if isinstance(src, Subgroup):
                src = src.source
            sm.neuronGroup = src.name
            if isinstance(src, SpikeGeneratorGroup):
                sm.notSpikeGeneratorGroup = False
            self.spike_monitor_models.append(sm)

            # ------------------------------------------------------------------------------
            # Process rate monitors

    def process_rate_monitors(self, rate_monitors):
        for obj in rate_monitors:
            sm = rateMonitorModel()
            sm.name = obj.name
            sm.codeobject_name = obj.codeobj.name
            if obj.when != 'end':
                logger.warn("Rate monitor {!s} has 'when' property '{!s}' which"
                            "is not supported in GeNN, defaulting to"
                            "'end'.".format(sm.name, obj.when))
            src = obj.source
            if isinstance(src, Subgroup):
                src = src.source
            sm.neuronGroup = src.name
            if isinstance(src, SpikeGeneratorGroup):
                sm.notSpikeGeneratorGroup = False
            self.rate_monitor_models.append(sm)

    def process_state_monitors(self, directory, state_monitors, writer):
        for obj in state_monitors:
            sm = stateMonitorModel()
            sm.name = obj.name
            sm.codeobject_name = obj.codeobj.name
            sm.order = obj.order
            src = obj.source
            if isinstance(src, Subgroup):
                src = src.source
            sm.monitored = src.name
            sm.src = src
            sm.when = obj.when
            if sm.when not in ['start', 'end']:
                logger.warn("State monitor {!s} has 'when' property '{!s}'"
                            "which is not supported in GeNN, defaulting to"
                            "'end'.".format(sm.name, sm.when))
                sm.when = 'end'
            if isinstance(src, Synapses):
                sm.isSynaptic = True
                neuron_src = src.source
                # in brian2genn, we need the size of the entire pre-synaptic neuron population, not a sub-group size
                if isinstance(neuron_src, Subgroup):
                    neuron_src = neuron_src.source
                sm.srcN = neuron_src.variables['N'].get_value()
                neuron_trg = src.target
                # in brian2genn, we need the size of the entire post-synaptic neuron population, not a sub-group size
                if isinstance(neuron_trg, Subgroup):
                    neuron_trg = neuron_trg.source
                sm.trgN = neuron_trg.variables['N'].get_value()
                sm.connectivity = self.connectivityDict[src.name]
            else:
                sm.isSynaptic = False
                sm.N = src.variables['N'].get_value()
            for varname in obj.record_variables:
                if src.variables[varname] in defaultclock.variables.values():
                    raise NotImplementedError('Recording the time t or the '
                                              'timestep dt is currently not '
                                              'supported in Brian2GeNN')
                if isinstance(src.variables[varname], Subexpression):
                    extract_source_variables(src.variables, varname,
                                             sm.variables)
                elif isinstance(src.variables[varname], Constant):
                    logger.warn(
                        "variable '%s' is a constant - not monitoring" % varname)
                elif varname not in self.groupDict[sm.monitored].variables:
                    # Check that the variable is also not updated by any run_regularly operation
                    run_regularly_objects = {o.name: o for o in self.net_objects
                                             if '_run_regularly' in o.name}
                    updated = False
                    for codeobj_name, read_write in self.run_regularly_read_write.items():
                        if (
                                varname in read_write['write'] and
                                run_regularly_objects[codeobj_name].owner.name == sm.monitored
                        ):
                            updated = True
                            break

                    if updated:
                        sm.variables.append(varname)
                    else:
                        raise NotImplementedError("variable '%s' is unused - cannot monitor it" % varname)
                else:
                    sm.variables.append(varname)
            if obj.clock.name != 'defaultclock':
                obj_dt = obj.clock.dt_
                source_dt = src.dt_[:]
                if obj_dt < source_dt:
                    raise NotImplementedError(
                        'Brian2GeNN does not support StateMonitors '
                        'with a dt smaller than the dt of the '
                        'monitored object')
                dt_mismatch = abs(((obj_dt + source_dt / 2) % source_dt) - source_dt / 2)
                if dt_mismatch > 1e-4 * source_dt:
                    raise NotImplementedError(
                        'Brian2GeNN does not support StateMonitors '
                        'with a dt that is not a multiple of the dt of the '
                        'monitored object.')
                sm.step = int(obj_dt / source_dt + 0.5)

            self.state_monitor_models.append(sm)

    def consolidate_pull_operations(self, run_regularly_operations):
        models_start = defaultdict(list)
        models_end = defaultdict(list)
        for sm in self.state_monitor_models:
            if sm.when == 'start':
                for varname in sm.variables:
                    # Do not pull variables that are only updated in run_regularly
                    if varname in self.groupDict[sm.monitored].variables:
                        models_start[f'{varname}{sm.monitored}'].append(sm.step)
            else:
                for varname in sm.variables:
                    if varname in self.groupDict[sm.monitored].variables:
                        models_end[f'{varname}{sm.monitored}'].append(sm.step)
        for op in run_regularly_operations:
            for varname in op['read']:
                if varname not in ['t', 'dt']:
                    owner_name = op['owner'].variables[varname].owner.name
                    models_start[f'{varname}{owner_name}'].append(op['step'])
        # Shortcut: If a state is pulled on every turn, no need to list all steps
        models_start = {key: [1] if 1 in val else sorted(set(val))
                        for key, val in models_start.items()}
        models_end = {key: [1] if 1 in val else sorted(set(val))
                      for key, val in models_end.items()}
        # Shortcut: If start or end pulls on every turn, pulling on start is enough.
        for key, val in models_start.items():
            if (key in models_end) and (val[0] == 1 or models_end[key][0] == 1):
                models_end.pop(key)
                models_start[key] = [1]
        return models_start, models_end

    def generate_model_source(self, writer, main_lines, use_GPU):
        synapses_classes_tmp = CPPStandaloneCodeObject.templater.synapses_classes(None, None)
        writer.write('synapses_classes.*', synapses_classes_tmp)
        default_dtype = prefs.core.default_float_dtype
        if default_dtype == numpy.float32:
            precision = 'GENN_FLOAT'
        elif default_dtype == numpy.float64:
            precision = 'GENN_DOUBLE'
        else:
            raise NotImplementedError("GeNN does not support default dtype "
                                      "'{}'".format(default_dtype.__name__))
        dry_main_lines= []
        for line in main_lines:
            if ('_synapses_create_' not in line) and ('monitor' not in line):
                dry_main_lines.append(line)
        codeobj_inc= []
        for codeobj in self.code_objects.values():
            if ('group_variable' in codeobj.name):
                codeobj_inc.append('#include "code_objects/'+codeobj.name+'.cpp"')
        model_tmp = GeNNCodeObject.templater.model(None, None,
                                                   use_GPU=use_GPU,
                                                   code_lines=self.code_lines,
                                                   neuron_models=self.neuron_models,
                                                   spikegenerator_models=self.spikegenerator_models,
                                                   synapse_models=self.synapse_models,
                                                   main_lines=dry_main_lines,
                                                   max_row_length_include= self.max_row_length_include,
                                                   max_row_length_run_calls=self.max_row_length_run_calls,
                                                   max_row_length_synapses=self.max_row_length_synapses,
                                                   codeobj_inc=codeobj_inc,
                                                   dtDef=self.dtDef,
<<<<<<< HEAD
                                                   profiled=self.enable_profiling,
                                                   precision=precision
=======
                                                   prefs=prefs,
                                                   precision=precision,
                                                   header_files=prefs['codegen.cpp.headers']
>>>>>>> 97a8a747
                                                   )
        writer.write('magicnetwork_model.cpp', model_tmp)

    def generate_main_source(self, writer, main_lines):
        header_files = sorted(self.header_files) + prefs['codegen.cpp.headers']
        runner_tmp = GeNNCodeObject.templater.main(None, None,
                                                   code_lines=self.code_lines,
                                                   neuron_models=self.neuron_models,
                                                   synapse_models=self.synapse_models,
                                                   main_lines=main_lines,
                                                   header_files=header_files,
                                                   source_files=sorted(self.source_files),
                                                   profiled=self.enable_profiling,
                                                   )
        writer.write('main.*', runner_tmp)

    def generate_engine_source(self, writer, objects):
        maximum_run_time = self._maximum_run_time
        if maximum_run_time is not None:
            maximum_run_time = float(maximum_run_time)
        run_regularly_objects = [o for name, o in objects.items()
                                 if '_run_regularly' in name]
        run_regularly_operations = []
        for run_reg in run_regularly_objects:
            # Figure out after how many steps the operation should be executed
            if run_reg.when != 'start':
                raise NotImplementedError(
                    'Brian2GeNN does not support changing '
                    'the scheduling slot for "run_regularly" '
                    'operations.')
            run_regularly_dt = run_reg.clock.dt_
            group_dt = run_reg.group.dt_[:]
            if run_regularly_dt < group_dt:
                raise NotImplementedError(
                    'Brian2GeNN does not support run_regularly '
                    'operations with a dt smaller than the dt '
                    'used by the group.')
            dt_mismatch = abs(((run_regularly_dt + group_dt / 2) % group_dt) - group_dt / 2)
            if dt_mismatch > 1e-4 * group_dt:
                raise NotImplementedError(
                    'Brian2GeNN does not support run_regularly '
                    'operations where the dt is not a multiple of '
                    'the dt used by the group.')
            step_value = int(run_regularly_dt / group_dt + 0.5)
            codeobj_read_write = self.run_regularly_read_write[run_reg.codeobj.name]
            op = {'name': run_reg.name,
                  'order': run_reg.order,
                  'codeobj': run_reg.codeobj,
                  'owner': run_reg.group,
                  'read': codeobj_read_write['read'],
                  'write': codeobj_read_write['write'],
                  'step': step_value,
                  'isSynaptic': False}
            if isinstance(run_reg.group, Synapses):
                op['isSynaptic'] = True
                op['srcN'] = run_reg.group.source.variables['N'].get_value()
                op['trgN'] = run_reg.group.target.variables['N'].get_value()
                op['connectivity'] = self.connectivityDict[run_reg.group.name]
            run_regularly_operations.append(op)

        # StateMonitors and run_regularly operations are both executed in the "start"
        # slot. Their order of execution can matter, so we provide a list which sorts
        # them by their order attribute. For convenient use in the template, the list
        # stores tuples of a boolean and the object, where the boolean states whether
        # the object is a stateMonitorModel.
        run_reg_state_monitor_operations = ([(run_reg['order'], run_reg['name'], False, run_reg)
                                             for run_reg in run_regularly_operations] +
                                            [(sm.order, sm.name, True, sm)
                                             for sm in self.state_monitor_models]
                                            )
        run_reg_state_monitor_operations = [(is_state_mon, obj)
                                            for _, _, is_state_mon, obj
                                            in sorted(run_reg_state_monitor_operations)]
        vars_to_pull_for_start, vars_to_pull_for_end = self.consolidate_pull_operations(run_regularly_operations)
        engine_tmp = GeNNCodeObject.templater.engine(None, None,
                                                     neuron_models=self.neuron_models,
                                                     spikegenerator_models=self.spikegenerator_models,
                                                     synapse_models=self.synapse_models,
                                                     spike_monitor_models=self.spike_monitor_models,
                                                     rate_monitor_models=self.rate_monitor_models,
                                                     state_monitor_models=self.state_monitor_models,
                                                     run_regularly_operations=run_regularly_operations,
                                                     maximum_run_time=maximum_run_time,
                                                     run_reg_state_monitor_operations=run_reg_state_monitor_operations,
                                                     vars_to_pull_for_start=vars_to_pull_for_start,
                                                     vars_to_pull_for_end=vars_to_pull_for_end,
                                                     groupDict=self.groupDict
                                                     )
        writer.write('engine.*', engine_tmp)

    def generate_makefile(self, directory, use_GPU):
        if os.sys.platform == 'win32':
            project_tmp = GeNNCodeObject.templater.project_vcxproj(None, None,
                                                                   source_files=self.source_files)
            open(os.path.join(directory, 'project.vcxproj'), 'w').write(
                project_tmp)
        else:
            compile_args_gcc = get_gcc_compile_args()
            linker_flags = ' '.join(prefs.codegen.cpp.extra_link_args)
            makefile_tmp = GeNNCodeObject.templater.Makefile(None, None,
                                                             source_files=self.source_files,
                                                             compiler_flags=compile_args_gcc,
                                                             linker_flags=linker_flags)
            open(os.path.join(directory, 'Makefile'), 'w').write(makefile_tmp)

    def generate_objects_source(self, arange_arrays, net, static_array_specs,
                                synapses, writer):
        # ------------------------------------------------------------------------------
        # create the objects.cpp and objects.h code
        the_objects = list(self.code_objects.values())
        arr_tmp = GeNNUserCodeObject.templater.objects(
            None, None,
            array_specs=self.arrays,
            dynamic_array_specs=self.dynamic_arrays,
            dynamic_array_2d_specs=self.dynamic_arrays_2d,
            zero_arrays=self.zero_arrays,
            arange_arrays=arange_arrays,
            synapses=synapses,
            clocks=self.clocks,
            static_array_specs=static_array_specs,
            networks=[],  # We don't want to create any networks
            get_array_filename=self.get_array_filename,
            get_array_name=self.get_array_name,
            code_objects=the_objects
        )
        writer.write('objects.*', arr_tmp)
        self.header_files.add('objects.h')
        self.source_files.add('objects.cpp')

    def copy_source_files(self, writer, directory):
        # Copies brianlib, spikequeue and randomkit
        super().copy_source_files(writer, directory)

        # Copy the b2glib directory
        b2glib_dir = os.path.join(
            os.path.split(inspect.getsourcefile(GeNNCodeObject))[0],
            'b2glib')
        b2glib_files = copy_directory(b2glib_dir,
                                      os.path.join(directory, 'b2glib'))
        for file in b2glib_files:
            if file.lower().endswith('.cpp'):
                self.source_files.add('b2glib/' + file)
            elif file.lower().endswith('.h'):
                self.header_files.add('b2glib/' + file)

    def network_run(self, net, duration, report=None, report_period=10 * second,
                    namespace=None, profile=False, level=0, **kwds):
        # We store this as an instance variable for later access
        self.enable_profiling = profile

        # Allow setting `profile` in the `set_device` call (used e.g. in brian2cuda
        # SpeedTest configurations)
        if profile is None:
            self.enable_profiling = self.build_options.get("profile", None)
            # If not set, check the deprecated preference
            if prefs.devices.genn.kernel_timing:
                logger.warn("The preference 'devices.genn.kernel_timing' is "
                            "deprecated, please set profile=True instead")
                self.enable_profiling = True
        if kwds:
            logger.warn(('Unsupported keyword argument(s) provided for run: '
                         + '%s') % ', '.join(kwds.keys()))

        if self.run_duration is not None:
            raise NotImplementedError(
                'Only a single run statement is supported for the genn device.')
        self.run_duration = float(duration)
        for obj in net.objects:
            if (obj.clock.name != 'defaultclock') and (obj.__class__ not in (CodeRunner, StateMonitor)):
                raise NotImplementedError(
                    'Multiple clocks are not supported for the genn device')

        for obj in net.objects:
            if hasattr(obj, '_linked_variables'):
                if len(obj._linked_variables) > 0:
                    raise NotImplementedError(
                        'The genn device does not support linked variables')

        print('running brian code generation ...')

        self.net = net
        # We need to store all objects, since MagicNetwork.after_run will clear
        # Network.objects to avoid memory leaks
        self.net_objects = _get_all_objects(self.net.objects)
        super().network_run(net=net, duration=duration,
                                            report=report,
                                            report_period=report_period,
                                            namespace=namespace,
                                            level=level + 1)
        self.run_statement_used = True


    def network_get_profiling_info(self, net):
        fname = os.path.join(self.project_dir, 'test_output', 'test.time')
        if not os.path.exists(fname):
            raise ValueError("No profiling info collected (need to set "
                             "profile = True ?)")
        net._profiling_info = []
        keys = ['neuronUpdateTime',
                'presynapticUpdateTime',
                'postsynapticUpdateTime',
                'synapseDynamicsTime',
                'initTime',
                'initSparseTime']
        with open(fname) as f:
            # times are appended as new line in each run
            last_line = f.read().splitlines()[-1]
        times = last_line.split()
        n_time = len(times)
        n_key = len(keys)
        assert n_time == n_key, (
            f'{n_time} != {n_key} \ntimes: {times}\nkeys: {keys}'
        )
        for key, time in zip(keys, times):
            net._profiling_info.append((key, float(time)*second))
        return sorted(net._profiling_info, key=lambda item: item[1],
                      reverse=True)


# ------------------------------------------------------------------------------
# End of GeNNDevice
# ------------------------------------------------------------------------------

genn_device = GeNNDevice()

all_devices['genn'] = genn_device<|MERGE_RESOLUTION|>--- conflicted
+++ resolved
@@ -1726,14 +1726,9 @@
                                                    max_row_length_synapses=self.max_row_length_synapses,
                                                    codeobj_inc=codeobj_inc,
                                                    dtDef=self.dtDef,
-<<<<<<< HEAD
                                                    profiled=self.enable_profiling,
-                                                   precision=precision
-=======
-                                                   prefs=prefs,
                                                    precision=precision,
                                                    header_files=prefs['codegen.cpp.headers']
->>>>>>> 97a8a747
                                                    )
         writer.write('magicnetwork_model.cpp', model_tmp)
 
